--- conflicted
+++ resolved
@@ -254,20 +254,14 @@
         if self.preload_metadata:
             self._entries[encoded_name] = key
 
-
         key.set_metadata('Content-Type', content_type)
         # only pass backwards incompatible arguments if they vary from the default
         kwargs = {}
         if self.encryption:
             kwargs['encrypt_key'] = self.encryption
         key.set_contents_from_file(content, headers=headers, policy=self.acl,
-<<<<<<< HEAD
-                                   reduced_redundancy=self.reduced_redundancy,
-                                   **kwargs)
-=======
                                  reduced_redundancy=self.reduced_redundancy,
-                                 rewind=True)
->>>>>>> 68234965
+                                 rewind=True, **kwargs)
         return cleaned_name
 
     def delete(self, name):
