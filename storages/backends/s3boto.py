--- conflicted
+++ resolved
@@ -304,11 +304,6 @@
         # in the preloaded metadata.
         if entry is None:
             entry = self.bucket.get_key(self._encode_name(name))
-<<<<<<< HEAD
-
-        # Parse the last_modified string to a local datetime object.
-        return _parse_datestring(entry.last_modified)
-=======
         # convert to string to date
         last_modified_date = parser.parse(entry.last_modified)
         # if the date has no timzone, assume UTC
@@ -317,7 +312,6 @@
         # convert date to local time w/o timezone
         timezone = tz.gettz(settings.TIME_ZONE)
         return last_modified_date.astimezone(timezone).replace(tzinfo=None)
->>>>>>> 02227a88
 
     def url(self, name):
         name = self._normalize_name(self._clean_name(name))
