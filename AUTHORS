--- conflicted
+++ resolved
@@ -15,11 +15,8 @@
     * Jason Christa (patches)
     * Adam Nelson (patches)
     * Erik CW (S3 encryption)
-<<<<<<< HEAD
-=======
     * Axel Gembe (Hash path)
     * Waldemar Kornewald (MongoDB)
->>>>>>> af0b7102
 
 Extra thanks to Marty for adding this in Django,
 you can buy his very interesting book (Pro Django).
